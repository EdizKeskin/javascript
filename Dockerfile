--- conflicted
+++ resolved
@@ -4,11 +4,6 @@
 
 EXPOSE 4000
 
-<<<<<<< HEAD
-# This is a suboptimal way to build a Lerna monorepo Docker container as it doesn't leverage Docker layer caching.
-# It is advisable not to be used for local development.
-COPY . .
-=======
 COPY ["package.json", "package-lock.json", "./"]
 
 COPY packages/backend-core/package.json ./packages/backend-core/
@@ -19,7 +14,6 @@
 COPY packages/sdk-node/package.json ./packages/sdk-node/
 COPY packages/shared/package.json ./packages/shared/
 COPY packages/types/package.json ./packages/types/
->>>>>>> 4c79914d
 
 RUN npm install
 
