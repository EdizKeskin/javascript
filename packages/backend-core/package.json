{
  "name": "@clerk/backend-core",
<<<<<<< HEAD
  "version": "2.9.3-staging.2",
=======
  "version": "2.10.0-staging.4",
>>>>>>> 87d2e269
  "license": "MIT",
  "description": "Clerk Backend API core resources and authentication utilities for JavaScript environments.",
  "scripts": {
    "build": "tsc -p tsconfig.esm.json && tsc -p tsconfig.cjs.json && ./moduleTypeFix",
    "clean": "rimraf ./dist",
    "lint": "eslint .",
    "dev": "tsc -p tsconfig.esm.json --watch",
    "test": "jest"
  },
  "type": "module",
  "main": "dist/cjs/index.js",
  "module": "dist/mjs/index.js",
  "dependencies": {
<<<<<<< HEAD
    "@clerk/types": "^3.14.0-staging.2",
=======
    "@clerk/types": "^3.14.0-staging.4",
>>>>>>> 87d2e269
    "@peculiar/webcrypto": "^1.4.0",
    "@types/node": "^16.11.55",
    "@types/node-fetch": "^2",
    "node-fetch": "^2.6.0",
    "query-string": "^7.0.1",
    "snakecase-keys": "^5.4.4",
    "tslib": "^2.3.1"
  },
  "devDependencies": {
    "@types/jest": "^27.4.0",
    "jest": "^27.4.7",
    "nock": "^13.2.1",
    "ts-jest": "^27.1.3",
    "typescript": "*"
  },
  "publishConfig": {
    "access": "public"
  },
  "repository": {
    "type": "git",
    "url": "https://github.com/clerkinc/javascript.git"
  },
  "bugs": {
    "url": "https://github.com/clerkinc/javascript/issues"
  },
  "homepage": "https://clerk.dev/",
  "engines": {
    "node": ">=14"
  },
  "gitHead": "1b19a43b61f712756ab4d8c9ccbee6e8bddbe4ce"
}<|MERGE_RESOLUTION|>--- conflicted
+++ resolved
@@ -1,10 +1,6 @@
 {
   "name": "@clerk/backend-core",
-<<<<<<< HEAD
-  "version": "2.9.3-staging.2",
-=======
   "version": "2.10.0-staging.4",
->>>>>>> 87d2e269
   "license": "MIT",
   "description": "Clerk Backend API core resources and authentication utilities for JavaScript environments.",
   "scripts": {
@@ -18,11 +14,7 @@
   "main": "dist/cjs/index.js",
   "module": "dist/mjs/index.js",
   "dependencies": {
-<<<<<<< HEAD
-    "@clerk/types": "^3.14.0-staging.2",
-=======
     "@clerk/types": "^3.14.0-staging.4",
->>>>>>> 87d2e269
     "@peculiar/webcrypto": "^1.4.0",
     "@types/node": "^16.11.55",
     "@types/node-fetch": "^2",
