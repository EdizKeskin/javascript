import nock from 'nock';

import {
  ObjectType,
  Organization,
  OrganizationInvitation,
  OrganizationInvitationJSON,
  OrganizationJSON,
  OrganizationMembership,
  OrganizationMembershipJSON,
  OrganizationMembershipPublicUserData,
} from '../../api/resources';
import { OrganizationInvitationStatus, OrganizationMembershipRole } from '../../api/resources/Enums';
import { TestBackendAPIClient } from '../TestBackendAPI';

test('getOrganizationList() retrieves a list of organizations', async () => {
  const resJSON = {
    data: [
      {
        object: 'organization',
        id: 'org_randomid',
        name: 'Acme Inc',
        slug: 'acme-inc',
        public_metadata: {},
        private_metadata: {},
        created_at: 1611948436,
        updated_at: 1611948436,
      },
    ],
  };
  nock('https://api.clerk.dev').get('/v1/organizations?').reply(200, resJSON);

  const organizationList = await TestBackendAPIClient.organizations.getOrganizationList();
  expect(organizationList).toBeInstanceOf(Array);
  expect(organizationList.length).toEqual(1);
  expect(organizationList[0]).toBeInstanceOf(Organization);
});

test('createOrganization() creates an organization', async () => {
  const name = 'Acme Inc';
  const slug = 'acme-inc';
  const createdBy = 'user_randomid';
  const publicMetadata = { public: 'metadata' };
  const privateMetadata = { private: 'metadata' };
  const resJSON: OrganizationJSON = {
    object: ObjectType.Organization,
    id: 'org_randomid',
    name,
    slug,
    logo_url: null,
    public_metadata: publicMetadata,
    private_metadata: privateMetadata,
    created_at: 1611948436,
    updated_at: 1611948436,
  };

  nock('https://api.clerk.dev')
    .post('/v1/organizations', {
      name,
      slug,
      public_metadata: JSON.stringify(publicMetadata),
      private_metadata: JSON.stringify(privateMetadata),
      created_by: createdBy,
    })
    .reply(200, resJSON);

  const organization = await TestBackendAPIClient.organizations.createOrganization({
    name,
    slug,
    createdBy,
    publicMetadata,
    privateMetadata,
  });
  expect(organization).toEqual(Organization.fromJSON(resJSON));
});

test('getOrganization() fetches an organization', async () => {
  const id = 'org_randomid';
  const slug = 'acme-inc';
  const resJSON: OrganizationJSON = {
    object: ObjectType.Organization,
    id,
    slug,
    logo_url: null,
    name: 'Acme Inc',
    public_metadata: {},
    private_metadata: {},
    created_at: 1611948436,
    updated_at: 1611948436,
  };

  nock('https://api.clerk.dev').get(`/v1/organizations/${id}`).reply(200, resJSON);

  let organization = await TestBackendAPIClient.organizations.getOrganization({ organizationId: id });
  expect(organization).toEqual(Organization.fromJSON(resJSON));

  nock('https://api.clerk.dev').get(`/v1/organizations/${slug}`).reply(200, resJSON);
  organization = await TestBackendAPIClient.organizations.getOrganization({ slug });
  expect(organization).toEqual(Organization.fromJSON(resJSON));
});

test('updateOrganization() updates organization', async () => {
  const id = 'org_randomid';
  const name = 'New name';
  const slug = 'acme-inc';
  const resJSON: OrganizationJSON = {
    object: ObjectType.Organization,
    id,
    name,
    slug,
    created_at: 1611948436,
    updated_at: 1611948436,
    logo_url: null,
    public_metadata: {},
  };

  nock('https://api.clerk.dev').patch(`/v1/organizations/${id}`, { name }).reply(200, resJSON);

  const organization = await TestBackendAPIClient.organizations.updateOrganization(id, { name });
  expect(organization).toEqual(Organization.fromJSON(resJSON));
});

test('updateOrganizationMetadata() updates organization metadata', async () => {
  const id = 'org_randomid';
  const slug = 'acme-inc';
  const publicMetadata = { hello: 'world' };
  const privateMetadata = { goodbye: 'world' };
  const resJSON: OrganizationJSON = {
    object: ObjectType.Organization,
    id,
    slug,
    name: 'Org',
    public_metadata: publicMetadata,
    private_metadata: privateMetadata,
    created_at: 1611948436,
    updated_at: 1611948436,
    logo_url: null,
  };

  nock('https://api.clerk.dev')
    .patch(`/v1/organizations/${id}/metadata`, {
      public_metadata: JSON.stringify(publicMetadata),
      private_metadata: JSON.stringify(privateMetadata),
    })
    .reply(200, resJSON);

  const organization = await TestBackendAPIClient.organizations.updateOrganizationMetadata(id, {
    publicMetadata,
    privateMetadata,
  });
  expect(organization).toEqual(Organization.fromJSON(resJSON));
});

test('deleteOrganization() deletes organization', async () => {
  const id = 'org_randomid';
  nock('https://api.clerk.dev').delete(`/v1/organizations/${id}`).reply(200, {});
  await TestBackendAPIClient.organizations.deleteOrganization(id);
});

test('getOrganizationMembershipList() returns a list of organization memberships', async () => {
  const organizationId = 'org_randomid';
  const resJSON = [
    {
      object: 'organization_membership',
      id: 'orgmem_randomid',
      role: 'basic_member',
      organization: {
        object: 'organization',
        id: organizationId,
        name: 'Acme Inc',
        slug: 'acme-inc',
        created_at: 1612378465,
        updated_at: 1612378465,
      },
      public_user_data: {
        first_name: 'John',
        last_name: 'Doe',
        profile_image_url: 'https://url-to-image.png',
        identifier: 'johndoe@example.com',
        user_id: 'user_randomid',
      },
      created_at: 1612378465,
      updated_at: 1612378465,
    },
  ];

  nock('https://api.clerk.dev')
    .get(new RegExp(`/v1/organizations/${organizationId}/memberships`))
    .reply(200, resJSON);

  const organizationMembershipList = await TestBackendAPIClient.organizations.getOrganizationMembershipList({
    organizationId,
  });
  expect(organizationMembershipList).toBeInstanceOf(Array);
  expect(organizationMembershipList.length).toEqual(1);
  expect(organizationMembershipList[0]).toBeInstanceOf(OrganizationMembership);
  expect(organizationMembershipList[0].organization).toBeInstanceOf(Organization);
  expect(organizationMembershipList[0].publicUserData).toBeInstanceOf(OrganizationMembershipPublicUserData);
});

test('createOrganizationMembership() creates a membership for an organization', async () => {
  const organizationId = 'org_randomid';
  const userId = 'user_randomid';
  const role: OrganizationMembershipRole = 'basic_member';
  const resJSON: OrganizationMembershipJSON = {
    object: ObjectType.OrganizationMembership,
    id: 'orgmem_randomid',
    role,
    organization: {
      object: ObjectType.Organization,
      id: organizationId,
      name: 'Acme Inc',
      logo_url: null,
      slug: 'acme-inc',
      public_metadata: {},
      private_metadata: {},
      created_at: 1612378465,
      updated_at: 1612378465,
    },
    public_user_data: {
      first_name: 'John',
      last_name: 'Doe',
      profile_image_url: 'https://url-to-image.png',
      identifier: 'johndoe@example.com',
      user_id: userId,
    },
    created_at: 1612378465,
    updated_at: 1612378465,
  };

  nock('https://api.clerk.dev').post(`/v1/organizations/${organizationId}/memberships`).reply(200, resJSON);

  const orgMembership = await TestBackendAPIClient.organizations.createOrganizationMembership({
    organizationId,
    userId,
    role,
  });
  expect(orgMembership).toEqual(OrganizationMembership.fromJSON(resJSON));
});

test('updateOrganizationMembership() updates an organization membership', async () => {
  const organizationId = 'org_randomid';
  const userId = 'user_randomid';
  const role: OrganizationMembershipRole = 'basic_member';
  const resJSON: OrganizationMembershipJSON = {
    object: ObjectType.OrganizationMembership,
    id: 'orgmem_randomid',
    role,
    organization: {
      object: ObjectType.Organization,
      id: organizationId,
      logo_url: null,
      name: 'Acme Inc',
      slug: 'acme-inc',
      public_metadata: {},
      private_metadata: {},
      created_at: 1612378465,
      updated_at: 1612378465,
    },
    public_user_data: {
      first_name: 'John',
      last_name: 'Doe',
      profile_image_url: 'https://url-to-image.png',
      identifier: 'johndoe@example.com',
      user_id: userId,
    },
    created_at: 1612378465,
    updated_at: 1612378465,
  };

  nock('https://api.clerk.dev').patch(`/v1/organizations/${organizationId}/memberships/${userId}`).reply(200, resJSON);

  const orgMembership = await TestBackendAPIClient.organizations.updateOrganizationMembership({
    organizationId,
    userId,
    role,
  });
  expect(orgMembership).toEqual(OrganizationMembership.fromJSON(resJSON));
});

test('deleteOrganizationMembership() deletes an organization', async () => {
  const organizationId = 'org_randomid';
  const userId = 'user_randomid';
  nock('https://api.clerk.dev').delete(`/v1/organizations/${organizationId}/memberships/${userId}`).reply(200, {});
  await TestBackendAPIClient.organizations.deleteOrganizationMembership({ organizationId, userId });
});

test('createOrganizationInvitation() creates an invitation for an organization', async () => {
  const organizationId = 'org_randomid';
  const role: OrganizationMembershipRole = 'basic_member';
  const status: OrganizationInvitationStatus = 'pending';
  const emailAddress = 'invitation@example.com';
  const redirectUrl = 'https://example.com';
  const resJSON: OrganizationInvitationJSON = {
    object: ObjectType.OrganizationInvitation,
    id: 'orginv_randomid',
    role,
    status,
    email_address: emailAddress,
    organization_id: organizationId,
    created_at: 1612378465,
    updated_at: 1612378465,
  };

  nock('https://api.clerk.dev').post(`/v1/organizations/${organizationId}/invitations`).reply(200, resJSON);

  const orgInvitation = await TestBackendAPIClient.organizations.createOrganizationInvitation({
    organizationId,
    emailAddress,
    role,
    redirectUrl,
    inviterUserId: 'user_randomid',
  });
<<<<<<< HEAD
  expect(orgInvitation).toEqual(OrganizationInvitation.fromJSON(resJSON));
=======
  expect(orgInvitation).toEqual(
    new OrganizationInvitation({
      id: resJSON.id,
      role: resJSON.role,
      organizationId,
      emailAddress,
      status: resJSON.status,
      createdAt: resJSON.created_at,
      updatedAt: resJSON.updated_at,
    }),
  );
>>>>>>> 57b873a5
});

test('getPendingOrganizationInvitationList() returns a list of organization memberships', async () => {
  const organizationId = 'org_randomid';
  const resJSON: OrganizationInvitationJSON[] = [
    {
      object: ObjectType.OrganizationInvitation,
      id: 'orginv_randomid',
      role: 'basic_member',
      email_address: 'invited@example.org',
      organization_id: organizationId,
      status: 'pending',
      created_at: 1612378465,
      updated_at: 1612378465,
    },
  ];

  nock('https://api.clerk.dev')
    .get(new RegExp(`/v1/organizations/${organizationId}/invitations/pending`))
    .reply(200, resJSON);

  const organizationInvitationList = await TestBackendAPIClient.organizations.getPendingOrganizationInvitationList({
    organizationId,
  });
  expect(organizationInvitationList).toBeInstanceOf(Array);
  expect(organizationInvitationList.length).toEqual(1);
  expect(organizationInvitationList[0]).toBeInstanceOf(OrganizationInvitation);
});

test('revokeOrganizationInvitation() revokes an organization invitation', async () => {
  const organizationId = 'org_randomid';
  const invitationId = 'orginv_randomid';
  const resJSON: OrganizationInvitationJSON = {
    object: ObjectType.OrganizationInvitation,
    id: invitationId,
    role: 'basic_member',
    email_address: 'invited@example.org',
    organization_id: organizationId,
<<<<<<< HEAD
    status: 'revoked',
    redirect_url: null,
=======
    status: 'revoked' as OrganizationInvitationStatus,
>>>>>>> 57b873a5
    created_at: 1612378465,
    updated_at: 1612378465,
  };
  nock('https://api.clerk.dev')
    .post(`/v1/organizations/${organizationId}/invitations/${invitationId}/revoke`)
    .reply(200, resJSON);

  const orgInvitation = await TestBackendAPIClient.organizations.revokeOrganizationInvitation({
    organizationId,
    invitationId,
    requestingUserId: 'user_randomid',
  });
<<<<<<< HEAD
  expect(orgInvitation).toEqual(OrganizationInvitation.fromJSON(resJSON));
=======
  expect(orgInvitation).toEqual(
    new OrganizationInvitation({
      id: resJSON.id,
      role: resJSON.role,
      organizationId,
      emailAddress: resJSON.email_address,
      status: resJSON.status,
      createdAt: resJSON.created_at,
      updatedAt: resJSON.updated_at,
    }),
  );
>>>>>>> 57b873a5
});<|MERGE_RESOLUTION|>--- conflicted
+++ resolved
@@ -311,21 +311,7 @@
     redirectUrl,
     inviterUserId: 'user_randomid',
   });
-<<<<<<< HEAD
   expect(orgInvitation).toEqual(OrganizationInvitation.fromJSON(resJSON));
-=======
-  expect(orgInvitation).toEqual(
-    new OrganizationInvitation({
-      id: resJSON.id,
-      role: resJSON.role,
-      organizationId,
-      emailAddress,
-      status: resJSON.status,
-      createdAt: resJSON.created_at,
-      updatedAt: resJSON.updated_at,
-    }),
-  );
->>>>>>> 57b873a5
 });
 
 test('getPendingOrganizationInvitationList() returns a list of organization memberships', async () => {
@@ -364,12 +350,7 @@
     role: 'basic_member',
     email_address: 'invited@example.org',
     organization_id: organizationId,
-<<<<<<< HEAD
     status: 'revoked',
-    redirect_url: null,
-=======
-    status: 'revoked' as OrganizationInvitationStatus,
->>>>>>> 57b873a5
     created_at: 1612378465,
     updated_at: 1612378465,
   };
@@ -382,19 +363,5 @@
     invitationId,
     requestingUserId: 'user_randomid',
   });
-<<<<<<< HEAD
   expect(orgInvitation).toEqual(OrganizationInvitation.fromJSON(resJSON));
-=======
-  expect(orgInvitation).toEqual(
-    new OrganizationInvitation({
-      id: resJSON.id,
-      role: resJSON.role,
-      organizationId,
-      emailAddress: resJSON.email_address,
-      status: resJSON.status,
-      createdAt: resJSON.created_at,
-      updatedAt: resJSON.updated_at,
-    }),
-  );
->>>>>>> 57b873a5
 });