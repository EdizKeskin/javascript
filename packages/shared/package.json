{
  "name": "@clerk/shared",
<<<<<<< HEAD
  "version": "0.4.2-staging.2",
=======
  "version": "0.4.2-staging.4",
>>>>>>> 87d2e269
  "description": "Internal package utils used by the Clerk SDKs",
  "types": "./dist/types/index.d.ts",
  "main": "./dist/index.js",
  "module": "./dist/index.mjs",
  "files": [
    "dist",
    "testUtils"
  ],
  "scripts": {
    "dev": "tsup --watch",
    "build": "tsup --env.NODE_ENV production",
    "clean": "rimraf ./dist",
    "lint": "eslint .",
    "test": "vitest run",
    "test:watch": "vitest"
  },
  "devDependencies": {
<<<<<<< HEAD
    "@clerk/types": "^3.14.0-staging.2",
=======
    "@clerk/types": "^3.14.0-staging.4",
>>>>>>> 87d2e269
    "@types/js-cookie": "^3.0.2",
    "js-cookie": "^3.0.1",
    "swr": "^1.3.0",
    "tsup": "^6.2.3",
    "typescript": "*",
    "vitest": "^0.23.4"
  },
  "peerDependencies": {
    "@testing-library/dom": "^7.28.1",
    "@testing-library/jest-dom": "^5.11.6",
    "@testing-library/react": "^11.2.1",
    "@testing-library/react-hooks": "^3.4.2",
    "@testing-library/user-event": "^12.2.2",
    "react": "17.0.2",
    "react-dom": "17.0.2"
  },
  "author": "",
  "license": "ISC",
  "gitHead": "1b19a43b61f712756ab4d8c9ccbee6e8bddbe4ce",
  "publishConfig": {
    "access": "public"
  }
}<|MERGE_RESOLUTION|>--- conflicted
+++ resolved
@@ -1,10 +1,6 @@
 {
   "name": "@clerk/shared",
-<<<<<<< HEAD
-  "version": "0.4.2-staging.2",
-=======
   "version": "0.4.2-staging.4",
->>>>>>> 87d2e269
   "description": "Internal package utils used by the Clerk SDKs",
   "types": "./dist/types/index.d.ts",
   "main": "./dist/index.js",
@@ -22,11 +18,7 @@
     "test:watch": "vitest"
   },
   "devDependencies": {
-<<<<<<< HEAD
-    "@clerk/types": "^3.14.0-staging.2",
-=======
     "@clerk/types": "^3.14.0-staging.4",
->>>>>>> 87d2e269
     "@types/js-cookie": "^3.0.2",
     "js-cookie": "^3.0.1",
     "swr": "^1.3.0",
