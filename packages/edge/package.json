--- conflicted
+++ resolved
@@ -1,10 +1,6 @@
 {
   "name": "@clerk/edge",
-<<<<<<< HEAD
-  "version": "1.7.0-next.7",
-=======
   "version": "1.7.2",
->>>>>>> ec62c5fc
   "license": "MIT",
   "description": "Clerk SDK for serverless and edge environments",
   "keywords": [
@@ -40,13 +36,8 @@
     "build": "node ./scripts/info.cjs && tsc -p tsconfig.esm.json && tsc -p tsconfig.cjs.json && ./moduleTypeFix"
   },
   "dependencies": {
-<<<<<<< HEAD
     "@clerk/backend-core": "^2.0.0-next.8",
     "@clerk/types": "^3.0.0-next.14",
-=======
-    "@clerk/backend-core": "^1.14.2",
-    "@clerk/types": "^2.21.0",
->>>>>>> ec62c5fc
     "@peculiar/webcrypto": "^1.2.3",
     "next": "^12.2.0"
   },
