{
  "name": "@clerk/edge",
<<<<<<< HEAD
  "version": "1.12.6-staging.2",
=======
  "version": "1.12.6-staging.4",
>>>>>>> 87d2e269
  "license": "MIT",
  "description": "Clerk SDK for serverless and edge environments",
  "keywords": [
    "clerk",
    "typescript",
    "nextjs",
    "authentication",
    "edge",
    "serverless",
    "jwt",
    "node"
  ],
  "files": [
    "vercel-edge",
    "dist"
  ],
  "homepage": "https://clerk.dev/",
  "author": "Clerk",
  "type": "module",
  "main": "dist/cjs/index.js",
  "module": "dist/mjs/index.js",
  "exports": {
    ".": {
      "import": "./dist/mjs/index.js",
      "require": "./dist/cjs/index.js"
    },
    "./vercel-edge": {
      "import": "./dist/mjs/vercel-edge/index.js",
      "require": "./dist/cjs/vercel-edge/index.js"
    }
  },
  "scripts": {
    "build": "node ./scripts/info.cjs && tsc -p tsconfig.esm.json && tsc -p tsconfig.cjs.json && ./moduleTypeFix",
    "clean": "rimraf ./dist",
    "lint": "eslint ."
  },
  "dependencies": {
<<<<<<< HEAD
    "@clerk/backend-core": "^2.9.3-staging.2",
    "@clerk/types": "^3.14.0-staging.2",
=======
    "@clerk/backend-core": "^2.10.0-staging.4",
    "@clerk/types": "^3.14.0-staging.4",
>>>>>>> 87d2e269
    "@peculiar/webcrypto": "^1.4.0",
    "@types/node": "^16.11.55",
    "next": "^12.2.0"
  },
  "engines": {
    "node": ">=12"
  },
  "publishConfig": {
    "access": "public"
  },
  "devDependencies": {
    "@types/jest": "^27.4.0",
    "jest": "^27.4.7",
    "ts-jest": "^27.1.3",
    "typescript": "*"
  },
  "repository": {
    "type": "git",
    "url": "https://github.com/clerkinc/javascript.git"
  },
  "bugs": {
    "url": "https://github.com/clerkinc/javascript/issues"
  },
  "gitHead": "1b19a43b61f712756ab4d8c9ccbee6e8bddbe4ce"
}<|MERGE_RESOLUTION|>--- conflicted
+++ resolved
@@ -1,10 +1,6 @@
 {
   "name": "@clerk/edge",
-<<<<<<< HEAD
-  "version": "1.12.6-staging.2",
-=======
   "version": "1.12.6-staging.4",
->>>>>>> 87d2e269
   "license": "MIT",
   "description": "Clerk SDK for serverless and edge environments",
   "keywords": [
@@ -42,13 +38,8 @@
     "lint": "eslint ."
   },
   "dependencies": {
-<<<<<<< HEAD
-    "@clerk/backend-core": "^2.9.3-staging.2",
-    "@clerk/types": "^3.14.0-staging.2",
-=======
     "@clerk/backend-core": "^2.10.0-staging.4",
     "@clerk/types": "^3.14.0-staging.4",
->>>>>>> 87d2e269
     "@peculiar/webcrypto": "^1.4.0",
     "@types/node": "^16.11.55",
     "next": "^12.2.0"
