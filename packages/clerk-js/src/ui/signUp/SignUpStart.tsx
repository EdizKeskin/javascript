--- conflicted
+++ resolved
@@ -72,13 +72,7 @@
     if (!ticket) {
       return;
     }
-<<<<<<< HEAD
-    const invitationParams: SignUpCreateParams = invitationToken
-      ? { invitation_token: invitationToken }
-      : { strategy: 'ticket', ticket: organizationInvitationToken };
-=======
-    const signUpParams: SignUpParams = { strategy: 'ticket', ticket };
->>>>>>> d44cfae1
+    const signUpParams: SignUpCreateParams = { strategy: 'ticket', ticket };
     setIsLoading(true);
 
     signUp
