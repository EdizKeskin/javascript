--- conflicted
+++ resolved
@@ -22,11 +22,7 @@
 
 export type InstanceType = 'production' | 'development';
 
-<<<<<<< HEAD
-export type SDKData = {
-=======
 export type SDKMetadata = {
->>>>>>> a0e67839
   name: string;
   version: string;
 };
