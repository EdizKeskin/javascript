{
  "name": "@clerk/nextjs",
<<<<<<< HEAD
  "version": "4.0.0-next.14",
=======
  "version": "3.8.2",
>>>>>>> 8fec9785
  "license": "MIT",
  "description": "Clerk.dev SDK for NextJS",
  "keywords": [
    "clerk",
    "typescript",
    "nextjs",
    "auth",
    "authentication",
    "passwordless",
    "session",
    "jwt"
  ],
  "author": "Clerk",
  "main": "dist/index.js",
  "typings": "dist/index.d.ts",
  "files": [
    "dist",
    "src",
    "api.d.ts",
    "api.js",
    "edge-middleware.js",
    "edge-middleware.d.ts",
    "ssr.d.ts",
    "ssr.js"
  ],
  "scripts": {
    "prepublishOnly": "npm run build",
    "build": "tsc -p tsconfig.build.json",
    "dev": "tsc -p tsconfig.build.json --watch"
  },
  "dependencies": {
<<<<<<< HEAD
    "@clerk/clerk-react": "^4.0.0-next.14",
    "@clerk/clerk-sdk-node": "^4.0.0-next.7",
    "@clerk/edge": "^1.7.0-next.6",
    "@clerk/types": "^3.0.0-next.13",
=======
    "@clerk/clerk-react": "^3.5.1",
    "@clerk/clerk-sdk-node": "^3.9.1",
    "@clerk/edge": "^1.7.1",
    "@clerk/types": "^2.21.0",
>>>>>>> 8fec9785
    "tslib": "^2.3.1"
  },
  "devDependencies": {
    "@types/jest": "^27.4.0",
    "@types/node": "^16.11.9",
    "@types/react": "^17.0.39",
    "@types/react-dom": "^17.0.11",
    "jest": "^27.4.7",
    "next": "^12.0.10",
    "react": "17.0.2",
    "react-dom": "17.0.2",
    "ts-jest": "^27.1.3",
    "typescript": "^4.6.4"
  },
  "peerDependencies": {
    "next": ">=10"
  },
  "engines": {
    "node": ">=14"
  },
  "publishConfig": {
    "access": "public"
  },
  "bugs": {
    "url": "https://github.com/clerkinc/javascript/issues"
  },
  "repository": {
    "type": "git",
    "url": "https://github.com/clerkinc/javascript.git"
  },
  "homepage": "https://clerk.dev/"
}<|MERGE_RESOLUTION|>--- conflicted
+++ resolved
@@ -1,10 +1,6 @@
 {
   "name": "@clerk/nextjs",
-<<<<<<< HEAD
   "version": "4.0.0-next.14",
-=======
-  "version": "3.8.2",
->>>>>>> 8fec9785
   "license": "MIT",
   "description": "Clerk.dev SDK for NextJS",
   "keywords": [
@@ -36,17 +32,10 @@
     "dev": "tsc -p tsconfig.build.json --watch"
   },
   "dependencies": {
-<<<<<<< HEAD
     "@clerk/clerk-react": "^4.0.0-next.14",
     "@clerk/clerk-sdk-node": "^4.0.0-next.7",
-    "@clerk/edge": "^1.7.0-next.6",
     "@clerk/types": "^3.0.0-next.13",
-=======
-    "@clerk/clerk-react": "^3.5.1",
-    "@clerk/clerk-sdk-node": "^3.9.1",
-    "@clerk/edge": "^1.7.1",
-    "@clerk/types": "^2.21.0",
->>>>>>> 8fec9785
+    "@clerk/edge": "1.7.0-next.6",
     "tslib": "^2.3.1"
   },
   "devDependencies": {
