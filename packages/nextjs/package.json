{
  "name": "@clerk/nextjs",
<<<<<<< HEAD
  "version": "4.5.6-staging.2",
=======
  "version": "4.5.6-staging.4",
>>>>>>> 87d2e269
  "license": "MIT",
  "description": "Clerk.dev SDK for NextJS",
  "keywords": [
    "clerk",
    "typescript",
    "nextjs",
    "auth",
    "authentication",
    "passwordless",
    "session",
    "jwt"
  ],
  "author": "Clerk",
  "main": "dist/index.js",
  "typings": "dist/index.d.ts",
  "files": [
    "dist",
    "api.d.ts",
    "api.js",
    "edge-middleware.js",
    "edge-middleware.d.ts",
    "server.d.ts",
    "server.js",
    "ssr.d.ts",
    "ssr.js"
  ],
  "scripts": {
    "prepublishOnly": "npm run build",
    "build": "tsc -p tsconfig.build.json",
    "clean": "rimraf ./dist",
    "lint": "eslint .",
    "dev": "tsc -p tsconfig.build.json --watch"
  },
  "dependencies": {
<<<<<<< HEAD
    "@clerk/clerk-react": "^4.3.3-staging.2",
    "@clerk/clerk-sdk-node": "^4.4.6-staging.2",
    "@clerk/edge": "^1.12.6-staging.2",
    "@clerk/types": "^3.14.0-staging.2",
=======
    "@clerk/clerk-react": "^4.3.3-staging.4",
    "@clerk/clerk-sdk-node": "^4.4.6-staging.4",
    "@clerk/edge": "^1.12.6-staging.4",
    "@clerk/types": "^3.14.0-staging.4",
>>>>>>> 87d2e269
    "tslib": "^2.3.1"
  },
  "devDependencies": {
    "@types/jest": "^27.4.0",
    "@types/node": "^16.11.55",
    "@types/react": "^17.0.39",
    "@types/react-dom": "^17.0.11",
    "jest": "^27.4.7",
    "next": "^12.2.3",
    "react": "17.0.2",
    "react-dom": "17.0.2",
    "ts-jest": "^27.1.3",
    "typescript": "*"
  },
  "peerDependencies": {
    "next": ">=10"
  },
  "engines": {
    "node": ">=14"
  },
  "publishConfig": {
    "access": "public"
  },
  "repository": {
    "type": "git",
    "url": "https://github.com/clerkinc/javascript.git"
  },
  "bugs": {
    "url": "https://github.com/clerkinc/javascript/issues"
  },
  "homepage": "https://clerk.dev/",
  "gitHead": "1b19a43b61f712756ab4d8c9ccbee6e8bddbe4ce"
}<|MERGE_RESOLUTION|>--- conflicted
+++ resolved
@@ -1,10 +1,6 @@
 {
   "name": "@clerk/nextjs",
-<<<<<<< HEAD
-  "version": "4.5.6-staging.2",
-=======
   "version": "4.5.6-staging.4",
->>>>>>> 87d2e269
   "license": "MIT",
   "description": "Clerk.dev SDK for NextJS",
   "keywords": [
@@ -39,17 +35,10 @@
     "dev": "tsc -p tsconfig.build.json --watch"
   },
   "dependencies": {
-<<<<<<< HEAD
-    "@clerk/clerk-react": "^4.3.3-staging.2",
-    "@clerk/clerk-sdk-node": "^4.4.6-staging.2",
-    "@clerk/edge": "^1.12.6-staging.2",
-    "@clerk/types": "^3.14.0-staging.2",
-=======
     "@clerk/clerk-react": "^4.3.3-staging.4",
     "@clerk/clerk-sdk-node": "^4.4.6-staging.4",
     "@clerk/edge": "^1.12.6-staging.4",
     "@clerk/types": "^3.14.0-staging.4",
->>>>>>> 87d2e269
     "tslib": "^2.3.1"
   },
   "devDependencies": {
