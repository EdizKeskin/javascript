{
  "name": "@clerk/nextjs",
<<<<<<< HEAD
  "version": "4.4.0-next.0",
=======
  "version": "4.3.3-staging.2",
>>>>>>> 5368ebf8
  "license": "MIT",
  "description": "Clerk.dev SDK for NextJS",
  "keywords": [
    "clerk",
    "typescript",
    "nextjs",
    "auth",
    "authentication",
    "passwordless",
    "session",
    "jwt"
  ],
  "author": "Clerk",
  "main": "dist/index.js",
  "typings": "dist/index.d.ts",
  "files": [
    "dist",
    "api.d.ts",
    "api.js",
    "edge-middleware.js",
    "edge-middleware.d.ts",
    "server.d.ts",
    "server.js",
    "ssr.d.ts",
    "ssr.js"
  ],
  "scripts": {
    "prepublishOnly": "npm run build",
    "build": "tsc -p tsconfig.build.json",
    "dev": "tsc -p tsconfig.build.json --watch"
  },
  "dependencies": {
<<<<<<< HEAD
    "@clerk/clerk-react": "^4.2.3-staging.1",
    "@clerk/clerk-sdk-node": "^4.3.3-next.0",
    "@clerk/edge": "^1.11.0-next.0",
    "@clerk/types": "^3.8.0-staging.1",
=======
    "@clerk/clerk-react": "^4.2.3-staging.2",
    "@clerk/clerk-sdk-node": "^4.3.3-staging.2",
    "@clerk/edge": "^1.10.3-staging.2",
    "@clerk/types": "^3.8.0-staging.2",
>>>>>>> 5368ebf8
    "tslib": "^2.3.1"
  },
  "devDependencies": {
    "@types/jest": "^27.4.0",
    "@types/node": "^16.11.55",
    "@types/react": "^17.0.39",
    "@types/react-dom": "^17.0.11",
    "jest": "^27.4.7",
    "next": "^12.2.3",
    "react": "17.0.2",
    "react-dom": "17.0.2",
    "ts-jest": "^27.1.3",
    "typescript": "^4.6.4"
  },
  "peerDependencies": {
    "next": ">=10"
  },
  "engines": {
    "node": ">=14"
  },
  "publishConfig": {
    "access": "public"
  },
  "repository": {
    "type": "git",
    "url": "https://github.com/clerkinc/javascript.git"
  },
  "bugs": {
    "url": "https://github.com/clerkinc/javascript/issues"
  },
  "homepage": "https://clerk.dev/"
}<|MERGE_RESOLUTION|>--- conflicted
+++ resolved
@@ -1,10 +1,6 @@
 {
   "name": "@clerk/nextjs",
-<<<<<<< HEAD
   "version": "4.4.0-next.0",
-=======
-  "version": "4.3.3-staging.2",
->>>>>>> 5368ebf8
   "license": "MIT",
   "description": "Clerk.dev SDK for NextJS",
   "keywords": [
@@ -37,17 +33,10 @@
     "dev": "tsc -p tsconfig.build.json --watch"
   },
   "dependencies": {
-<<<<<<< HEAD
-    "@clerk/clerk-react": "^4.2.3-staging.1",
-    "@clerk/clerk-sdk-node": "^4.3.3-next.0",
-    "@clerk/edge": "^1.11.0-next.0",
-    "@clerk/types": "^3.8.0-staging.1",
-=======
     "@clerk/clerk-react": "^4.2.3-staging.2",
     "@clerk/clerk-sdk-node": "^4.3.3-staging.2",
-    "@clerk/edge": "^1.10.3-staging.2",
+    "@clerk/edge": "^1.11.0-next.0",
     "@clerk/types": "^3.8.0-staging.2",
->>>>>>> 5368ebf8
     "tslib": "^2.3.1"
   },
   "devDependencies": {
