--- conflicted
+++ resolved
@@ -77,19 +77,11 @@
     "test:ci": "jest --maxWorkers=70%"
   },
   "dependencies": {
-<<<<<<< HEAD
-    "@clerk/backend": "0.30.1",
-    "@clerk/clerk-react": "4.26.1",
-    "@clerk/clerk-sdk-node": "4.12.10",
-    "@clerk/shared": "0.24.1",
-    "@clerk/types": "3.53.0",
-=======
     "@clerk/backend": "0.31.2",
     "@clerk/clerk-react": "4.26.6",
     "@clerk/clerk-sdk-node": "4.12.15",
     "@clerk/shared": "0.24.5",
     "@clerk/types": "3.56.1",
->>>>>>> a0e67839
     "path-to-regexp": "6.2.1",
     "tslib": "2.4.1"
   },
