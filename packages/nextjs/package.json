--- conflicted
+++ resolved
@@ -1,10 +1,6 @@
 {
   "name": "@clerk/nextjs",
-<<<<<<< HEAD
-  "version": "3.4.0",
-=======
   "version": "3.5.0",
->>>>>>> 7d74384b
   "license": "MIT",
   "description": "Clerk.dev SDK for NextJS",
   "keywords": [
@@ -36,17 +32,10 @@
     "dev": "tsc -p tsconfig.build.json --watch"
   },
   "dependencies": {
-<<<<<<< HEAD
-    "@clerk/clerk-react": "^3.2.9",
-    "@clerk/clerk-sdk-node": "^3.3.8",
-    "@clerk/edge": "^1.3.5",
-    "@clerk/types": "^2.7.1",
-=======
     "@clerk/clerk-react": "^3.2.11",
     "@clerk/clerk-sdk-node": "^3.3.10",
     "@clerk/edge": "^1.3.7",
     "@clerk/types": "^2.8.0",
->>>>>>> 7d74384b
     "tslib": "^2.3.1"
   },
   "devDependencies": {
