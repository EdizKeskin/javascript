{
  "name": "@clerk/themes",
<<<<<<< HEAD
  "version": "1.2.21-staging.2",
=======
  "version": "1.2.21-staging.4",
>>>>>>> 87d2e269
  "license": "MIT",
  "description": "Themes for the Clerk auth components",
  "keywords": [
    "react",
    "next",
    "auth",
    "authentication",
    "passwordless",
    "session",
    "jwt",
    "customisation",
    "themes"
  ],
  "author": "Clerk",
  "source": "src/index.js",
  "main": "dist/themes/src/index.js",
  "typings": "dist/themes/src/index.d.ts",
  "files": [
    "dist"
  ],
  "scripts": {
    "build": "tsc -p tsconfig.build.json",
    "dev": "tsc -p tsconfig.build.json --watch",
    "clean": "rimraf ./dist",
    "lint": "eslint ."
  },
  "devDependencies": {
<<<<<<< HEAD
    "@clerk/types": "^3.14.0-staging.2",
=======
    "@clerk/types": "^3.14.0-staging.4",
>>>>>>> 87d2e269
    "typescript": "*"
  },
  "peerDependencies": {
    "react": ">=16"
  },
  "engines": {
    "node": ">=14"
  },
  "publishConfig": {
    "access": "public"
  },
  "repository": {
    "type": "git",
    "url": "https://github.com/clerkinc/javascript.git"
  },
  "bugs": {
    "url": "https://github.com/clerkinc/javascript/issues"
  },
  "homepage": "https://clerk.dev/"
}<|MERGE_RESOLUTION|>--- conflicted
+++ resolved
@@ -1,10 +1,6 @@
 {
   "name": "@clerk/themes",
-<<<<<<< HEAD
-  "version": "1.2.21-staging.2",
-=======
   "version": "1.2.21-staging.4",
->>>>>>> 87d2e269
   "license": "MIT",
   "description": "Themes for the Clerk auth components",
   "keywords": [
@@ -32,11 +28,7 @@
     "lint": "eslint ."
   },
   "devDependencies": {
-<<<<<<< HEAD
-    "@clerk/types": "^3.14.0-staging.2",
-=======
     "@clerk/types": "^3.14.0-staging.4",
->>>>>>> 87d2e269
     "typescript": "*"
   },
   "peerDependencies": {
