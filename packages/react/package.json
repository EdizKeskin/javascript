{
  "name": "@clerk/clerk-react",
<<<<<<< HEAD
  "version": "4.3.3-staging.2",
=======
  "version": "4.3.3-staging.4",
>>>>>>> 87d2e269
  "license": "MIT",
  "description": "Clerk.dev React library",
  "keywords": [
    "clerk",
    "react",
    "auth",
    "authentication",
    "passwordless",
    "session",
    "jwt"
  ],
  "author": "Clerk",
  "source": "src/index.ts",
  "main": "dist/index.js",
  "typings": "dist/index.d.ts",
  "files": [
    "dist"
  ],
  "scripts": {
    "build": "node ./scripts/info.js && tsc -p tsconfig.build.json",
    "dev": "node ./scripts/info.js && tsc -p tsconfig.build.json --watch",
    "clean": "rimraf ./dist",
    "lint": "eslint .",
    "prepublishOnly": "npm run build",
    "test:coverage": "echo \"Error: no test specified yet\"",
    "test": "jest"
  },
  "dependencies": {
<<<<<<< HEAD
    "@clerk/shared": "^0.4.2-staging.2",
    "@clerk/types": "^3.14.0-staging.2",
=======
    "@clerk/shared": "^0.4.2-staging.4",
    "@clerk/types": "^3.14.0-staging.4",
>>>>>>> 87d2e269
    "swr": "^1.3.0",
    "tslib": "^2.3.1"
  },
  "devDependencies": {
    "@testing-library/dom": "^7.28.1",
    "@testing-library/jest-dom": "^5.11.6",
    "@testing-library/react": "^11.2.1",
    "@testing-library/react-hooks": "^3.4.2",
    "@testing-library/user-event": "^12.2.2",
    "@types/jest": "^27.4.0",
    "@types/node": "^16.11.55",
    "@types/react": "^17.0.39",
    "@types/react-dom": "^17.0.11",
    "@types/react-test-renderer": "^17",
    "@types/testing-library__jest-dom": "^5",
    "@types/testing-library__react-hooks": "^3",
    "jest": "^27.4.7",
    "react": "17.0.2",
    "react-dom": "17.0.2",
    "ts-jest": "^27.1.3",
    "typescript": "*"
  },
  "peerDependencies": {
    "react": ">=16"
  },
  "engines": {
    "node": ">=14"
  },
  "publishConfig": {
    "access": "public"
  },
  "repository": {
    "type": "git",
    "url": "https://github.com/clerkinc/javascript.git"
  },
  "homepage": "https://clerk.dev/",
  "bugs": {
    "url": "https://github.com/clerkinc/javascript/issues"
  },
  "gitHead": "1b19a43b61f712756ab4d8c9ccbee6e8bddbe4ce"
}<|MERGE_RESOLUTION|>--- conflicted
+++ resolved
@@ -1,10 +1,6 @@
 {
   "name": "@clerk/clerk-react",
-<<<<<<< HEAD
-  "version": "4.3.3-staging.2",
-=======
   "version": "4.3.3-staging.4",
->>>>>>> 87d2e269
   "license": "MIT",
   "description": "Clerk.dev React library",
   "keywords": [
@@ -33,13 +29,8 @@
     "test": "jest"
   },
   "dependencies": {
-<<<<<<< HEAD
-    "@clerk/shared": "^0.4.2-staging.2",
-    "@clerk/types": "^3.14.0-staging.2",
-=======
     "@clerk/shared": "^0.4.2-staging.4",
     "@clerk/types": "^3.14.0-staging.4",
->>>>>>> 87d2e269
     "swr": "^1.3.0",
     "tslib": "^2.3.1"
   },
